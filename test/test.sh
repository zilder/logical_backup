#!/usr/bin/env bash

function finish {
  if [[ ${BACKUP_PID} -ne 0 ]]; then
    kill ${BACKUP_PID}
  fi
<<<<<<< HEAD
=======

  psql -d postgres -c "drop database if exists lb_test1;"
  psql -d postgres -c "drop database if exists lb_test2;"
>>>>>>> 8f1eef1e
}

rm -rf /tmp/backup /tmp/restore /tmp/final

psql -c "create role postgres superuser login" -d postgres

psql -f init.sql -v ON_ERROR_STOP=1 -d postgres

go build -o /tmp/backup ../cmd/backup
if [[ $? -ne 0 ]]; then
        echo "failed to build backup tool"
        exit 1
fi

go build -o /tmp/restore ../cmd/restore
if [[ $? -ne 0 ]]; then
        echo "failed to build restore tool"
        exit 1
fi

echo "-------------- Backup  --------------"

/tmp/backup ./config.yaml &
BACKUP_PID=$!

trap finish EXIT

pgbench lb_test_src --no-vacuum --file pgbench.sql --time 20 --jobs 40 --client 40 &> /dev/null
#pgbench lb_test1 --no-vacuum --file pgbench.sql --time 2 --jobs 3 --client 2 &> /dev/null
#pgbench lb_test1 --no-vacuum --file pgbench.sql --time 2 --jobs 2 --client 2 &> /dev/null

sleep 10

kill ${BACKUP_PID}
if [[ $? -ne 0 ]]; then
        echo "failed to kill backup process"
        exit 1
fi
BACKUP_PID=0

sleep 1

echo "-------------- Restore  --------------"

/tmp/restore -db lb_test_dst -backup-dir /tmp/final -host localhost -user $USER -table test
/tmp/restore -db lb_test_dst -backup-dir /tmp/final -host localhost -user $USER -table test2

echo "-------------------------------------------"

HASH1=$(psql -At -d lb_test_src -c "select md5(array_agg(t order by t)::text) from test t;")
HASH2=$(psql -At -d lb_test_dst -c "select md5(array_agg(t order by t)::text) from test t;")

if [[ "$HASH1" == "$HASH2" ]]; then
    echo "----------- test tables are equal ---------"
else
    psql -At -d lb_test_src -c "copy (select * from test order by id) to stdout" > /tmp/final/test_src
    psql -At -d lb_test_dst -c "copy (select * from test order by id) to stdout" > /tmp/final/test_dst
    echo "-------- test tables are different --------"
fi
echo "-------------------------------------------"


HASH1=$(psql -At -d lb_test_src -c "select md5(array_agg(t order by t)::text) from test2 t;")
HASH2=$(psql -At -d lb_test_dst -c "select md5(array_agg(t order by t)::text) from test2 t;")

if [[ "$HASH1" == "$HASH2" ]]; then
    echo "----------- test2 tables are equal --------"
else
    psql -At -d lb_test_src -c "copy (select * from test2 order by id) to stdout" > /tmp/final/test2_src
    psql -At -d lb_test_dst -c "copy (select * from test2 order by id) to stdout" > /tmp/final/test2_dst
    echo "-------- test2 tables are different -------"
fi
echo "-------------------------------------------"<|MERGE_RESOLUTION|>--- conflicted
+++ resolved
@@ -4,17 +4,12 @@
   if [[ ${BACKUP_PID} -ne 0 ]]; then
     kill ${BACKUP_PID}
   fi
-<<<<<<< HEAD
-=======
-
-  psql -d postgres -c "drop database if exists lb_test1;"
-  psql -d postgres -c "drop database if exists lb_test2;"
->>>>>>> 8f1eef1e
 }
 
-rm -rf /tmp/backup /tmp/restore /tmp/final
+  rm -rf /tmp/backup /tmp/restore /tmp/final
+}
 
-psql -c "create role postgres superuser login" -d postgres
+rm -rf /tmp/final
 
 psql -f init.sql -v ON_ERROR_STOP=1 -d postgres
 
