package main

import (
	"flag"
	"fmt"
	"os"

	"github.com/jackc/pgx"

	"github.com/ikitiki/logical_backup/pkg/logger"
	"github.com/ikitiki/logical_backup/pkg/logicalrestore"
	"github.com/ikitiki/logical_backup/pkg/message"
)

var (
	pgUser, pgPass, pgHost, pgDbname              *string
	targetTable, backupDir, tableName, schemaName *string
	pgPort                                        *uint
	logDevelopment                                *bool
	logLevel                                      *string
	logShowLocation                               *bool
)

func init() {
	//TODO: switch to go-flags or similar
	pgDbname = flag.String("db", "postgres", "Name of the database to connect to")
	pgUser = flag.String("user", "postgres", "Postgres user name")
	pgPass = flag.String("password", "", "Postgres password")
	pgHost = flag.String("host", "localhost", "Postgres server hostname")
	pgPort = flag.Uint("port", 5432, "Postgres server port")

	tableName = flag.String("table", "", "Source table name")
	schemaName = flag.String("schema", "public", "Schema name")
	targetTable = flag.String("target-table", "", "Target table name (optional)")
	backupDir = flag.String("backup-dir", "", "Backups dir")
	logDevelopment = flag.Bool("log-development", false, "Enable development logging mode")
	logLevel = flag.String("log-level", "", "Set log level")
	logShowLocation = flag.Bool("log-location", true, "Show log location")

	flag.Parse()

	if *tableName == "" || *schemaName == "" || *backupDir == "" {
		flag.Usage()
		os.Exit(1)
	}
}

func makeLoggerConfig() *logger.LoggerConfig {
	lc := logger.DefaultLogConfig()
	lc.Development = *logDevelopment
	lc.Location = logShowLocation

	if *logLevel != "" {
		if err := logger.ValidateLogLevel(*logLevel); err != nil {
			_, _ = fmt.Fprint(os.Stderr, err)
		}
		lc.Level = *logLevel
	}
	return lc
}

func main() {

	tbl := message.NamespacedName{Namespace: *schemaName, Name: *tableName}
	lc := makeLoggerConfig()

	if err := logger.InitGlobalLogger(lc, "table to restore", tbl.String()); err != nil {
		_, _ = fmt.Fprintf(os.Stderr, "Could not initialize global logger")
		os.Exit(1)
	}

	if *targetTable != "" {
		logger.G.Infof("restoring into %v", targetTable)
	}

	config := pgx.ConnConfig{
		Database: *pgDbname,
		User:     *pgUser,
		Port:     uint16(*pgPort),
		Password: *pgPass,
		Host:     *pgHost,
	}

<<<<<<< HEAD
	r, err := logicalrestore.New(tbl, *backupDir, config, lc)
	if err != nil {
		logger.G.WithError(err).Fatalf("could not create backup logger")
	}
=======
	// honor PGHOST, PGPORT and other libpq variables when set.
	envConfig, err := pgx.ParseEnvLibpq()
	if err != nil {
		log.Fatalf("could not parse libpq environment variables: %v", err)
	}
	config = config.Merge(envConfig)

	tbl := message.NamespacedName{Namespace: *schemaName, Name: *tableName}
	r := logicalrestore.New(tbl, *backupDir, config)
>>>>>>> b302b97f

	if err := r.Restore(); err != nil {
		logger.G.WithError(err).Fatalf("could not restore table")
	}
}<|MERGE_RESOLUTION|>--- conflicted
+++ resolved
@@ -81,12 +81,6 @@
 		Host:     *pgHost,
 	}
 
-<<<<<<< HEAD
-	r, err := logicalrestore.New(tbl, *backupDir, config, lc)
-	if err != nil {
-		logger.G.WithError(err).Fatalf("could not create backup logger")
-	}
-=======
 	// honor PGHOST, PGPORT and other libpq variables when set.
 	envConfig, err := pgx.ParseEnvLibpq()
 	if err != nil {
@@ -95,8 +89,11 @@
 	config = config.Merge(envConfig)
 
 	tbl := message.NamespacedName{Namespace: *schemaName, Name: *tableName}
-	r := logicalrestore.New(tbl, *backupDir, config)
->>>>>>> b302b97f
+	
+  r, err := logicalrestore.New(tbl, *backupDir, config, lc)
+	if err != nil {
+		logger.G.WithError(err).Fatalf("could not initialize restore structure")
+	}
 
 	if err := r.Restore(); err != nil {
 		logger.G.WithError(err).Fatalf("could not restore table")
